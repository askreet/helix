--- conflicted
+++ resolved
@@ -6,11 +6,8 @@
   "helix-tui",
   "helix-syntax",
   "helix-lsp",
-<<<<<<< HEAD
   "helix-dap",
-=======
   "xtask",
->>>>>>> 7083b98a
 ]
 
 # Build helix-syntax in release mode to make the code path faster in development.
